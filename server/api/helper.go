// Copyright 2022 Woodpecker Authors
//
// Licensed under the Apache License, Version 2.0 (the "License");
// you may not use this file except in compliance with the License.
// You may obtain a copy of the License at
//
//      http://www.apache.org/licenses/LICENSE-2.0
//
// Unless required by applicable law or agreed to in writing, software
// distributed under the License is distributed on an "AS IS" BASIS,
// WITHOUT WARRANTIES OR CONDITIONS OF ANY KIND, either express or implied.
// See the License for the specific language governing permissions and
// limitations under the License.

package api

import (
	"errors"
	"net/http"

	"github.com/gin-gonic/gin"

	"go.woodpecker-ci.org/woodpecker/v2/server"
	"go.woodpecker-ci.org/woodpecker/v2/server/forge"
	"go.woodpecker-ci.org/woodpecker/v2/server/model"
	"go.woodpecker-ci.org/woodpecker/v2/server/pipeline"
	"go.woodpecker-ci.org/woodpecker/v2/server/store"
	"go.woodpecker-ci.org/woodpecker/v2/server/store/types"
)

func handlePipelineErr(c *gin.Context, err error) {
<<<<<<< HEAD
	var notFound *pipeline.ErrNotFound
	var badRequest *pipeline.ErrBadRequest
	if errors.As(err, &notFound) {
		c.String(http.StatusNotFound, "%s", err)
	} else if errors.As(err, &badRequest) {
		c.String(http.StatusBadRequest, "%s", err)
	} else if errors.Is(err, pipeline.ErrFilteredRestrictions) || errors.Is(err, pipeline.ErrFilteredSteps) {
		c.String(http.StatusNoContent, "%s", err)
	} else {
=======
	switch {
	case errors.Is(err, &pipeline.ErrNotFound{}):
		c.String(http.StatusNotFound, "%s", err)
	case errors.Is(err, &pipeline.ErrBadRequest{}):
		c.String(http.StatusBadRequest, "%s", err)
	case errors.Is(err, pipeline.ErrFiltered):
		// for debugging purpose we add a header
		c.Writer.Header().Add("Pipeline-Filtered", "true")
		c.Status(http.StatusNoContent)
	default:
>>>>>>> e4135fd1
		_ = c.AbortWithError(http.StatusInternalServerError, err)
	}
}

func handleDBError(c *gin.Context, err error) {
	if errors.Is(err, types.RecordNotExist) {
		c.AbortWithStatus(http.StatusNotFound)
		return
	}
	_ = c.AbortWithError(http.StatusInternalServerError, err)
}

// If the forge has a refresh token, the current access token may be stale.
// Therefore, we should refresh prior to dispatching the job.
func refreshUserToken(c *gin.Context, user *model.User) {
	_forge := server.Config.Services.Forge
	_store := store.FromContext(c)
	forge.Refresh(c, _forge, _store, user)
}<|MERGE_RESOLUTION|>--- conflicted
+++ resolved
@@ -29,17 +29,6 @@
 )
 
 func handlePipelineErr(c *gin.Context, err error) {
-<<<<<<< HEAD
-	var notFound *pipeline.ErrNotFound
-	var badRequest *pipeline.ErrBadRequest
-	if errors.As(err, &notFound) {
-		c.String(http.StatusNotFound, "%s", err)
-	} else if errors.As(err, &badRequest) {
-		c.String(http.StatusBadRequest, "%s", err)
-	} else if errors.Is(err, pipeline.ErrFilteredRestrictions) || errors.Is(err, pipeline.ErrFilteredSteps) {
-		c.String(http.StatusNoContent, "%s", err)
-	} else {
-=======
 	switch {
 	case errors.Is(err, &pipeline.ErrNotFound{}):
 		c.String(http.StatusNotFound, "%s", err)
@@ -50,7 +39,6 @@
 		c.Writer.Header().Add("Pipeline-Filtered", "true")
 		c.Status(http.StatusNoContent)
 	default:
->>>>>>> e4135fd1
 		_ = c.AbortWithError(http.StatusInternalServerError, err)
 	}
 }
