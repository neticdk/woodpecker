// Copyright 2022 Woodpecker Authors
//
// Licensed under the Apache License, Version 2.0 (the "License");
// you may not use this file except in compliance with the License.
// You may obtain a copy of the License at
//
//      http://www.apache.org/licenses/LICENSE-2.0
//
// Unless required by applicable law or agreed to in writing, software
// distributed under the License is distributed on an "AS IS" BASIS,
// WITHOUT WARRANTIES OR CONDITIONS OF ANY KIND, either express or implied.
// See the License for the specific language governing permissions and
// limitations under the License.

package pipeline

import "errors"

type ErrNotFound struct {
	Msg string
}

func (e ErrNotFound) Error() string {
	return e.Msg
}

func (e ErrNotFound) Is(target error) bool {
	_, ok := target.(ErrNotFound)
	if !ok {
		_, ok = target.(*ErrNotFound)
	}
	return ok
}

type ErrBadRequest struct {
	Msg string
}

func (e ErrBadRequest) Error() string {
	return e.Msg
}

<<<<<<< HEAD
var (
	ErrFilteredRestrictions = errors.New("ignoring hook: branch does not match restrictions defined in yaml")
	ErrFilteredSteps        = errors.New("ignoring hook: step conditions yield zero runnable steps")
)
=======
func (e ErrBadRequest) Is(target error) bool {
	_, ok := target.(ErrBadRequest)
	if !ok {
		_, ok = target.(*ErrBadRequest)
	}
	return ok
}

var ErrFiltered = errors.New("ignoring hook: 'when' filters filtered out all steps")
>>>>>>> e4135fd1
<|MERGE_RESOLUTION|>--- conflicted
+++ resolved
@@ -40,12 +40,6 @@
 	return e.Msg
 }
 
-<<<<<<< HEAD
-var (
-	ErrFilteredRestrictions = errors.New("ignoring hook: branch does not match restrictions defined in yaml")
-	ErrFilteredSteps        = errors.New("ignoring hook: step conditions yield zero runnable steps")
-)
-=======
 func (e ErrBadRequest) Is(target error) bool {
 	_, ok := target.(ErrBadRequest)
 	if !ok {
@@ -54,5 +48,4 @@
 	return ok
 }
 
-var ErrFiltered = errors.New("ignoring hook: 'when' filters filtered out all steps")
->>>>>>> e4135fd1
+var ErrFiltered = errors.New("ignoring hook: 'when' filters filtered out all steps")