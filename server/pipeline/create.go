--- conflicted
+++ resolved
@@ -65,29 +65,11 @@
 
 	// fetch the pipeline file from the forge
 	configFetcher := forge.NewConfigFetcher(server.Config.Services.Forge, server.Config.Services.Timeout, server.Config.Services.ConfigService, repoUser, repo, pipeline)
-<<<<<<< HEAD
-	forgeYamlConfigs, configFetchErr = configFetcher.Fetch(ctx)
-	if configFetchErr == nil {
-		filtered, parseErr = checkIfFiltered(repo, pipeline, forgeYamlConfigs)
-		if parseErr == nil {
-			if filtered {
-				err := ErrFilteredRestrictions
-				log.Debug().Str("repo", repo.FullName).Msgf("%v", err)
-				return nil, err
-			}
-
-			if zeroSteps(pipeline, forgeYamlConfigs) {
-				err := ErrFilteredSteps
-				log.Debug().Str("repo", repo.FullName).Msgf("%v", err)
-				return nil, err
-			}
-=======
 	forgeYamlConfigs, configFetchErr := configFetcher.Fetch(ctx)
 	if errors.Is(configFetchErr, &forge_types.ErrConfigNotFound{}) {
 		log.Debug().Str("repo", repo.FullName).Err(configFetchErr).Msgf("cannot find config '%s' in '%s' with user: '%s'", repo.Config, pipeline.Ref, repoUser.Login)
 		if err := _store.DeletePipeline(pipeline); err != nil {
 			log.Error().Str("repo", repo.FullName).Err(err).Msg("failed to delete pipeline without config")
->>>>>>> e4135fd1
 		}
 
 		return nil, ErrFiltered
