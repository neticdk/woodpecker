--- conflicted
+++ resolved
@@ -66,11 +66,7 @@
 		filtered, parseErr = checkIfFiltered(repo, pipeline, forgeYamlConfigs)
 		if parseErr == nil {
 			if filtered {
-<<<<<<< HEAD
 				err := ErrFilteredRestrictions
-=======
-				err := ErrFiltered{Msg: "global when filter of all workflows do skip this pipeline"}
->>>>>>> 24204ecd
 				log.Debug().Str("repo", repo.FullName).Msgf("%v", err)
 				return nil, err
 			}
