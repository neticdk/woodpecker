--- conflicted
+++ resolved
@@ -6,44 +6,10 @@
 	"net/http"
 
 	"github.com/drone/drone/model"
-<<<<<<< HEAD
-	"github.com/drone/drone/remote/bitbucket"
-	"github.com/drone/drone/remote/bitbucketserver"
-	"github.com/drone/drone/remote/github"
-	"github.com/drone/drone/remote/gitlab"
-	"github.com/drone/drone/remote/gogs"
-	"github.com/drone/drone/shared/envconfig"
-=======
->>>>>>> b354b936
 
 	"golang.org/x/net/context"
 )
 
-<<<<<<< HEAD
-func Load(env envconfig.Env) Remote {
-	driver := env.Get("REMOTE_DRIVER")
-
-	switch driver {
-	case "bitbucket":
-		return bitbucket.Load(env)
-	case "github":
-		return github.Load(env)
-	case "gitlab":
-		return gitlab.Load(env)
-	case "gogs":
-		return gogs.Load(env)
-	case "bitbucketserver":
-		return bitbucketserver.Load(env)
-
-	default:
-		logrus.Fatalf("unknown remote driver %s", driver)
-	}
-
-	return nil
-}
-
-=======
->>>>>>> b354b936
 type Remote interface {
 	// Login authenticates the session and returns the
 	// remote user details.
