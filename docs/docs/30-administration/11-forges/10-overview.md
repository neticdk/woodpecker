# Overview

## Supported features

<<<<<<< HEAD
| Feature | [GitHub](github/) | [Gitea / Forgejo](gitea/) | [Gitlab](gitlab/) | [Bitbucket](bitbucket/) | [Bitbucket Datacenter](bitbucket_datacenter/) |
| --- | :---: | :---: | :---: | :---: | :---: |
| Event: Push | :white_check_mark: | :white_check_mark: | :white_check_mark: | :white_check_mark: | :white_check_mark: |
| Event: Tag | :white_check_mark: | :white_check_mark: | :white_check_mark: | :white_check_mark: | :white_check_mark: |
| Event: Pull-Request | :white_check_mark: | :white_check_mark: | :white_check_mark: | :white_check_mark: | :white_check_mark: |
| Event: Deploy | :white_check_mark: | :x: | :x: | :x: | :x: |
| [Multiple workflows](../../20-usage/25-workflows.md) | :white_check_mark: | :white_check_mark: | :white_check_mark: | :white_check_mark: | :white_check_mark: |
| [when.path filter](../../20-usage/20-workflow-syntax.md#path) | :white_check_mark: | :white_check_mark: | :white_check_mark: | :x: | :x: |
=======
| Feature                                                       | [GitHub](github/)  | [Gitea / Forgejo](gitea/) | [Gitlab](gitlab/)  | [Bitbucket](bitbucket/) |
| ------------------------------------------------------------- | :----------------: | :-----------------------: | :----------------: | :---------------------: |
| Event: Push                                                   | :white_check_mark: |    :white_check_mark:     | :white_check_mark: |   :white_check_mark:    |
| Event: Tag                                                    | :white_check_mark: |    :white_check_mark:     | :white_check_mark: |   :white_check_mark:    |
| Event: Pull-Request                                           | :white_check_mark: |    :white_check_mark:     | :white_check_mark: |   :white_check_mark:    |
| Event: Deploy                                                 | :white_check_mark: |            :x:            |        :x:         |           :x:           |
| [Multiple workflows](../../20-usage/25-workflows.md)          | :white_check_mark: |    :white_check_mark:     | :white_check_mark: |   :white_check_mark:    |
| [when.path filter](../../20-usage/20-workflow-syntax.md#path) | :white_check_mark: |    :white_check_mark:     | :white_check_mark: |           :x:           |
>>>>>>> aeb7bcb2
<|MERGE_RESOLUTION|>--- conflicted
+++ resolved
@@ -2,22 +2,11 @@
 
 ## Supported features
 
-<<<<<<< HEAD
-| Feature | [GitHub](github/) | [Gitea / Forgejo](gitea/) | [Gitlab](gitlab/) | [Bitbucket](bitbucket/) | [Bitbucket Datacenter](bitbucket_datacenter/) |
-| --- | :---: | :---: | :---: | :---: | :---: |
-| Event: Push | :white_check_mark: | :white_check_mark: | :white_check_mark: | :white_check_mark: | :white_check_mark: |
-| Event: Tag | :white_check_mark: | :white_check_mark: | :white_check_mark: | :white_check_mark: | :white_check_mark: |
-| Event: Pull-Request | :white_check_mark: | :white_check_mark: | :white_check_mark: | :white_check_mark: | :white_check_mark: |
-| Event: Deploy | :white_check_mark: | :x: | :x: | :x: | :x: |
-| [Multiple workflows](../../20-usage/25-workflows.md) | :white_check_mark: | :white_check_mark: | :white_check_mark: | :white_check_mark: | :white_check_mark: |
-| [when.path filter](../../20-usage/20-workflow-syntax.md#path) | :white_check_mark: | :white_check_mark: | :white_check_mark: | :x: | :x: |
-=======
-| Feature                                                       | [GitHub](github/)  | [Gitea / Forgejo](gitea/) | [Gitlab](gitlab/)  | [Bitbucket](bitbucket/) |
-| ------------------------------------------------------------- | :----------------: | :-----------------------: | :----------------: | :---------------------: |
-| Event: Push                                                   | :white_check_mark: |    :white_check_mark:     | :white_check_mark: |   :white_check_mark:    |
-| Event: Tag                                                    | :white_check_mark: |    :white_check_mark:     | :white_check_mark: |   :white_check_mark:    |
-| Event: Pull-Request                                           | :white_check_mark: |    :white_check_mark:     | :white_check_mark: |   :white_check_mark:    |
-| Event: Deploy                                                 | :white_check_mark: |            :x:            |        :x:         |           :x:           |
-| [Multiple workflows](../../20-usage/25-workflows.md)          | :white_check_mark: |    :white_check_mark:     | :white_check_mark: |   :white_check_mark:    |
-| [when.path filter](../../20-usage/20-workflow-syntax.md#path) | :white_check_mark: |    :white_check_mark:     | :white_check_mark: |           :x:           |
->>>>>>> aeb7bcb2
+| Feature                                                       | [GitHub](github/)  | [Gitea / Forgejo](gitea/) | [Gitlab](gitlab/)  | [Bitbucket](bitbucket/) | [Bitbucket Datacenter](bitbucket_datacenter/) |
+| ------------------------------------------------------------- | :----------------: | :-----------------------: | :----------------: | :---------------------: | :-------------------------------------------: |
+| Event: Push                                                   | :white_check_mark: |    :white_check_mark:     | :white_check_mark: |   :white_check_mark:    |               :white_check_mark:              |
+| Event: Tag                                                    | :white_check_mark: |    :white_check_mark:     | :white_check_mark: |   :white_check_mark:    |               :white_check_mark:              |
+| Event: Pull-Request                                           | :white_check_mark: |    :white_check_mark:     | :white_check_mark: |   :white_check_mark:    |               :white_check_mark:              |
+| Event: Deploy                                                 | :white_check_mark: |            :x:            |        :x:         |           :x:           |                       :x:                     |
+| [Multiple workflows](../../20-usage/25-workflows.md)          | :white_check_mark: |    :white_check_mark:     | :white_check_mark: |   :white_check_mark:    |               :white_check_mark:              |
+| [when.path filter](../../20-usage/20-workflow-syntax.md#path) | :white_check_mark: |    :white_check_mark:     | :white_check_mark: |           :x:           |                       :x:                     |